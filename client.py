#!/usr/bin/env python3
"""
Chimera-Sponge demo client.
Usage (examples):
  python client.py register alice mypassword
  python client.py register_save_salt alice mypassword
  python client.py login alice mypassword
  python client.py handshake_offer bob
  python client.py handshake_poll
  python client.py handshake_accept HANDSHAKE_ID
  python client.py send bob "Hello world"
  python client.py inbox

The client stores a local client_key derived from password (scrypt) in memory only.
"""

import sys
import os
import secrets
import hashlib
import json
from typing import Optional, Dict
import requests
from base64 import b64encode, b64decode
from cryptography.hazmat.primitives.asymmetric.x25519 import X25519PrivateKey, X25519PublicKey
from cryptography.hazmat.primitives import serialization, hashes
from cryptography.hazmat.primitives.ciphers.aead import ChaCha20Poly1305
from cryptography.hazmat.primitives.kdf.hkdf import HKDF
from cryptography.hazmat.primitives import hmac

# Server base URL
BASE = os.environ.get('CHIMERA_SERVER', 'http://127.0.0.1:5000')

# Divine Flare banner
DIVINE_FLARE = "🔥 Divine Flare engaged"

<<<<<<< HEAD
# Align with server presets so the client can understand fallback notes.
SCRYPT_PRESETS = [
    {'n': 2 ** 18, 'r': 8, 'p': 1, 'length': 64},
    {'n': 2 ** 17, 'r': 8, 'p': 1, 'length': 64},
    {'n': 2 ** 16, 'r': 8, 'p': 1, 'length': 64},
    {'n': 2 ** 15, 'r': 8, 'p': 1, 'length': 64},
    {'n': 2 ** 14, 'r': 8, 'p': 1, 'length': 64},
]
DEFAULT_SCRYPT_PARAMS = SCRYPT_PRESETS[0]

=======
>>>>>>> de63e3e7
# Local session state (in-memory for demo)
LOCAL = {
    'username': None,
    'k_client': None,  # bytes
    'client_esk': None,
    'client_epk_bytes': None,
    'token': None,
    'root_key': None,
    'handshake_offers': {},  # handshake_id -> private key
    'handshake_cache': {},   # handshake_id -> decoded payload
    'peer_chat_keys': {},    # peer username -> bytes
}

<<<<<<< HEAD
def scrypt_derive(password: bytes, salt: bytes, n: int = DEFAULT_SCRYPT_PARAMS['n'], r: int = DEFAULT_SCRYPT_PARAMS['r'],
                  p: int = DEFAULT_SCRYPT_PARAMS['p'], length: int = DEFAULT_SCRYPT_PARAMS['length']) -> bytes:
=======
def scrypt_derive(password: bytes, salt: bytes, n: int = 2 ** 18, r: int = 8, p: int = 1, length: int = 64) -> bytes:
>>>>>>> de63e3e7
    return hashlib.scrypt(password=password, salt=salt, n=n, r=r, p=p, dklen=length)


def hkdf_expand(shared: bytes, info: bytes = b'chimera-root', length: int = 32) -> bytes:
    hkdf = HKDF(algorithm=hashes.SHA256(), length=length, salt=None, info=info)
    return hkdf.derive(shared)


def hmac_sha256_bytes(key: bytes, data: bytes) -> bytes:
    h = hmac.HMAC(key, hashes.SHA256())
    h.update(data)
    return h.finalize()


def ensure_logged_in() -> bool:
    if not LOCAL['token'] or not LOCAL['root_key']:
        print(f"{DIVINE_FLARE} Not logged in. Run the login command first.")
        return False
    return True


def auth_headers() -> Dict[str, str]:
    if not LOCAL['token']:
        raise RuntimeError('No session token available')
    return {'Authorization': 'Bearer ' + LOCAL['token']}


def register(username: str, password: str, salt: Optional[bytes] = None):
    payload = {'username': username, 'password': password}
    if salt is not None:
        payload['salt'] = b64encode(salt).decode()
    r = requests.post(BASE + '/register', json=payload)
    try:
        j = r.json()
    except ValueError:
        print(f"Register request failed {r.status_code}: {r.text}")
        return None

    if r.status_code != 200:
        print(f"{DIVINE_FLARE} Register failed {r.status_code}: {j}")
        return None

    print(f"{DIVINE_FLARE} Registered {username}. Server salt (base64): {j.get('salt')}")
<<<<<<< HEAD
    params = j.get('params')
    if params and params != DEFAULT_SCRYPT_PARAMS:
        print(f"{DIVINE_FLARE} Server adjusted scrypt params to n={params['n']}, r={params['r']}, p={params['p']} to respect memory limits.")
=======
>>>>>>> de63e3e7
    return j


def login(username: str, password: str):
    # create client ephemeral
    client_esk = X25519PrivateKey.generate()
    client_epk = client_esk.public_key()
    client_epk_bytes = client_epk.public_bytes(encoding=serialization.Encoding.Raw, format=serialization.PublicFormat.Raw)
    client_epk_b64 = b64encode(client_epk_bytes).decode()

    r = requests.post(BASE + '/login', json={'username': username, 'password': password, 'client_epk': client_epk_b64})
    if r.status_code != 200:
        print(f"{DIVINE_FLARE} Login failed {r.status_code}: {r.text}")
        return False
    j = r.json()
    token = j['token']
    server_epk_b64 = j['server_epk']
    server_epk_bytes = b64decode(server_epk_b64)
    server_epk = X25519PublicKey.from_public_bytes(server_epk_bytes)

    # derive shared secret
    ss = client_esk.exchange(server_epk)

    salt_file = f"salt_{username}.bin"
    if not os.path.exists(salt_file):
        print(f"{DIVINE_FLARE} Salt file {salt_file} not found. Run register_save_salt first to capture the server salt.")
        return False
<<<<<<< HEAD
    with open(salt_file, 'rb') as fh:
        salt = fh.read()

    params_path = f"scrypt_{username}.json"
    params_from_server = j.get('params')
    if isinstance(params_from_server, dict):
        scrypt_params = params_from_server
        try:
            with open(params_path, 'w', encoding='utf-8') as fh:
                json.dump(scrypt_params, fh)
        except OSError as exc:
            print(f"{DIVINE_FLARE} Warning: could not persist scrypt parameters to {params_path}: {exc}")
    elif params_from_server is not None:
        print(f"{DIVINE_FLARE} Warning: unexpected params payload from server, falling back to local copy.")
        if os.path.exists(params_path):
            with open(params_path, 'r', encoding='utf-8') as fh:
                scrypt_params = json.load(fh)
        else:
            scrypt_params = DEFAULT_SCRYPT_PARAMS
    elif os.path.exists(params_path):
        with open(params_path, 'r', encoding='utf-8') as fh:
            scrypt_params = json.load(fh)
    else:
        # fallback to defaults if server omitted params
        scrypt_params = DEFAULT_SCRYPT_PARAMS

    if scrypt_params != DEFAULT_SCRYPT_PARAMS:
        print(f"{DIVINE_FLARE} Using scrypt params n={scrypt_params['n']}, r={scrypt_params['r']}, p={scrypt_params['p']} as provided by the server.")
=======
    salt = open(salt_file, 'rb').read()

    params_path = f"scrypt_{username}.json"
    if os.path.exists(params_path):
        with open(params_path, 'r', encoding='utf-8') as fh:
            scrypt_params = json.load(fh)
    else:
        # fallback to server defaults
        scrypt_params = {'n': 2 ** 18, 'r': 8, 'p': 1, 'length': 64}
>>>>>>> de63e3e7

    k_client = scrypt_derive(password.encode(), salt, **scrypt_params)

    # combine ss + k_client to produce root_key
    combined = ss + k_client
    root_key = hkdf_expand(combined, info=b'chimera-root-v2', length=32)

    # store local session
    LOCAL['username'] = username
    LOCAL['k_client'] = k_client
    LOCAL['client_esk'] = client_esk
    LOCAL['client_epk_bytes'] = client_epk_bytes
    LOCAL['token'] = token
    LOCAL['root_key'] = root_key
    LOCAL['handshake_offers'].clear()
    LOCAL['handshake_cache'].clear()
    LOCAL['peer_chat_keys'].clear()
    print(f"{DIVINE_FLARE} Login success. Token stored in memory for demo.")
    return True


def register_and_save_salt(username: str, password: str):
    response = register(username, password)
    if not response:
        return
    salt_b64 = response.get('salt')
    params = response.get('params')
    if not salt_b64:
        print(f"{DIVINE_FLARE} Server did not return a salt payload.")
        return
    salt = b64decode(salt_b64)
    salt_path = f"salt_{username}.bin"
    with open(salt_path, 'wb') as fh:
        fh.write(salt)
    print(f"{DIVINE_FLARE} Saved salt to {salt_path}. Keep it secret!")
    if params:
        params_path = f"scrypt_{username}.json"
        with open(params_path, 'w', encoding='utf-8') as fh:
            json.dump(params, fh)
        print(f"{DIVINE_FLARE} Stored scrypt parameters to {params_path}.")


def encrypt_and_send(recipient: str, plaintext: str):
    if not ensure_logged_in():
<<<<<<< HEAD
        return
    chat_secret = LOCAL['peer_chat_keys'].get(recipient)
    if not chat_secret:
        print(f"{DIVINE_FLARE} No chat key for {recipient}. Run handshake_offer and have them accept.")
        return
=======
        return
    chat_secret = LOCAL['peer_chat_keys'].get(recipient)
    if not chat_secret:
        print(f"{DIVINE_FLARE} No chat key for {recipient}. Run handshake_offer and have them accept.")
        return
>>>>>>> de63e3e7
    hkdf = HKDF(algorithm=hashes.SHA256(), length=32, salt=None,
               info=b'chimera-aead-' + recipient.encode())
    aead_key = hkdf.derive(chat_secret)
    aead = ChaCha20Poly1305(aead_key)
    nonce = secrets.token_bytes(12)
    aad = DIVINE_FLARE.encode()
    ct = aead.encrypt(nonce, plaintext.encode(), aad)
    payload = {
        'recipient': recipient,
        'ciphertext': b64encode(ct).decode(),
        'nonce': b64encode(nonce).decode(),
        'aad': b64encode(aad).decode(),
    }
    r = requests.post(BASE + '/message/send', json=payload, headers=auth_headers())
    if r.status_code == 200:
        print(f"{DIVINE_FLARE} Sent message to {recipient}.")
    else:
        print(f"{DIVINE_FLARE} Send failed {r.status_code}: {r.text}")


def handshake_offer(recipient: str):
    if not ensure_logged_in():
        return
    offer_priv = X25519PrivateKey.generate()
    offer_pub = offer_priv.public_key().public_bytes(encoding=serialization.Encoding.Raw,
                                                     format=serialization.PublicFormat.Raw)
    payload = {
        'type': 'offer',
        'ephemeral_pub': b64encode(offer_pub).decode(),
        'divine_flare': DIVINE_FLARE,
    }
    payload_b64 = b64encode(json.dumps(payload).encode()).decode()
    r = requests.post(BASE + '/handshake/send', json={'recipient': recipient, 'payload': payload_b64},
                      headers=auth_headers())
    if r.status_code != 200:
        print(f"{DIVINE_FLARE} Handshake offer failed {r.status_code}: {r.text}")
        return
    try:
        response_json = r.json()
    except ValueError:
        print(f"{DIVINE_FLARE} Unexpected handshake response: {r.text}")
        return
    handshake_id = response_json.get('handshake_id')
    if handshake_id is None:
        print(f"{DIVINE_FLARE} Handshake offer response missing id: {response_json}")
        return
    LOCAL['handshake_offers'][handshake_id] = offer_priv
    LOCAL['handshake_cache'][handshake_id] = {
        'id': handshake_id,
        'recipient': recipient,
        'decoded': payload,
    }
    print(f"{DIVINE_FLARE} Sent handshake offer {handshake_id} to {recipient}.")


def handshake_poll(consume: bool = True):
    if not ensure_logged_in():
        return
    params = {'consume': '1' if consume else '0'}
    r = requests.get(BASE + '/handshake/poll', params=params, headers=auth_headers())
    if r.status_code != 200:
        print(f"{DIVINE_FLARE} Handshake poll failed {r.status_code}: {r.text}")
        return
    try:
        body = r.json()
    except ValueError:
        print(f"{DIVINE_FLARE} Invalid handshake poll response: {r.text}")
        return
    entries = body.get('handshakes', [])
    if not entries:
        print(f"{DIVINE_FLARE} No handshake messages waiting.")
        return
    for entry in entries:
        handshake_id = entry.get('id')
        if handshake_id is None:
            print(f"{DIVINE_FLARE} Encountered handshake entry without id: {entry}")
            continue
        payload_b64 = entry.get('payload')
        decoded_payload = None
        if payload_b64:
            try:
                payload_bytes = b64decode(payload_b64)
                decoded_payload = json.loads(payload_bytes.decode())
            except Exception:
                decoded_payload = {'raw': payload_b64}
        entry['decoded'] = decoded_payload
        LOCAL['handshake_cache'][handshake_id] = entry
        sender = entry.get('sender', '<unknown>')
        if not decoded_payload:
            print(f"{DIVINE_FLARE} Handshake {handshake_id} from {sender}: unable to parse payload.")
            continue
        payload_type = decoded_payload.get('type')
        if payload_type == 'offer':
            print(f"{DIVINE_FLARE} Handshake offer {handshake_id} from {sender}. Run handshake_accept {handshake_id} to respond.")
        elif payload_type == 'accept':
            offer_id = decoded_payload.get('offer_id')
            remote_epk_b64 = decoded_payload.get('ephemeral_pub')
            if offer_id in LOCAL['handshake_offers'] and remote_epk_b64:
                offer_priv = LOCAL['handshake_offers'].pop(offer_id)
                remote_pub = X25519PublicKey.from_public_bytes(b64decode(remote_epk_b64))
                shared = offer_priv.exchange(remote_pub)
                peer_key = hkdf_expand(shared, info=b'chimera-divine-chat', length=32)
                LOCAL['peer_chat_keys'][sender] = peer_key
                print(f"{DIVINE_FLARE} Handshake with {sender} completed. Chat key ready.")
            else:
                print(f"{DIVINE_FLARE} Received accept for unknown offer {offer_id} from {sender}.")
        else:
            print(f"{DIVINE_FLARE} Handshake {handshake_id} from {sender}: {decoded_payload}.")


def handshake_accept(handshake_id_raw: str):
    if not ensure_logged_in():
        return
    try:
        handshake_id = int(handshake_id_raw)
    except ValueError:
        print(f"{DIVINE_FLARE} Invalid handshake id {handshake_id_raw}.")
        return
    entry = LOCAL['handshake_cache'].get(handshake_id)
    if not entry:
        print(f"{DIVINE_FLARE} Handshake {handshake_id} not cached. Run handshake_poll first.")
        return
    payload = entry.get('decoded')
    if not payload or payload.get('type') != 'offer':
        print(f"{DIVINE_FLARE} Handshake {handshake_id} is not an offer.")
        return
    remote_epk_b64 = payload.get('ephemeral_pub')
    if not remote_epk_b64:
        print(f"{DIVINE_FLARE} Offer {handshake_id} missing ephemeral key.")
        return
    remote_pub = X25519PublicKey.from_public_bytes(b64decode(remote_epk_b64))
    priv = X25519PrivateKey.generate()
    shared = priv.exchange(remote_pub)
    peer_key = hkdf_expand(shared, info=b'chimera-divine-chat', length=32)
    sender = entry.get('sender', '<unknown>')
    if sender == '<unknown>':
        print(f"{DIVINE_FLARE} Cannot respond to handshake without sender metadata.")
        return
    LOCAL['peer_chat_keys'][sender] = peer_key
    response_payload = {
        'type': 'accept',
        'offer_id': handshake_id,
        'ephemeral_pub': b64encode(priv.public_key().public_bytes(encoding=serialization.Encoding.Raw,
                                                                 format=serialization.PublicFormat.Raw)).decode(),
        'divine_flare': DIVINE_FLARE,
    }
    response_b64 = b64encode(json.dumps(response_payload).encode()).decode()
    r = requests.post(BASE + '/handshake/send', json={'recipient': sender, 'payload': response_b64},
                      headers=auth_headers())
    if r.status_code == 200:
        print(f"{DIVINE_FLARE} Accepted handshake {handshake_id} from {sender}. Chat key established.")
    else:
        print(f"{DIVINE_FLARE} Failed to send handshake acceptance: {r.status_code} {r.text}")
def inbox():
    if not ensure_logged_in():
        return
    r = requests.get(BASE + '/message/get', headers=auth_headers())
    if r.status_code != 200:
        print(f"{DIVINE_FLARE} Failed to fetch inbox {r.status_code}: {r.text}")
        return
    j = r.json()
    msgs = j.get('messages', [])
    if not msgs:
        print(f"{DIVINE_FLARE} Inbox empty.")
        return
    for m in msgs:
        sender = m.get('sender', '<unknown>')
        message_id = m.get('id')
        chat_secret = LOCAL['peer_chat_keys'].get(sender)
        if not chat_secret:
            print(f"{DIVINE_FLARE} Missing chat key for {sender}. Unable to decrypt message {message_id}.")
            continue
        hkdf = HKDF(algorithm=hashes.SHA256(), length=32, salt=None,
                   info=b'chimera-aead-' + sender.encode())
        aead_key = hkdf.derive(chat_secret)
        aead = ChaCha20Poly1305(aead_key)
        ct = b64decode(m['ciphertext'])
        nonce = b64decode(m['nonce'])
        aad_b64 = m.get('aad')
        aad = b64decode(aad_b64) if aad_b64 else b''
        try:
            plaintext = aead.decrypt(nonce, ct, aad)
            print(f"{DIVINE_FLARE} Message {message_id} from {sender}: {plaintext.decode(errors='replace')}")
        except Exception as exc:
            print(f"{DIVINE_FLARE} Failed to decrypt message {message_id} from {sender}: {exc}")


def usage():
    print('Usage:')
    print('  python client.py register USER PASS')
    print('  python client.py register_save_salt USER PASS  # stores salt locally (demo)')
    print('  python client.py login USER PASS')
    print('  python client.py handshake_offer RECIPIENT')
    print('  python client.py handshake_poll [keep]')
    print('  python client.py handshake_accept HANDSHAKE_ID')
    print('  python client.py send RECIPIENT "message text"')
    print('  python client.py inbox')


if __name__ == '__main__':
    if len(sys.argv) < 2:
        usage(); sys.exit(1)
    cmd = sys.argv[1]
    if cmd == 'register' and len(sys.argv) == 4:
        register(sys.argv[2], sys.argv[3])
    elif cmd == 'register_save_salt' and len(sys.argv) == 4:
        register_and_save_salt(sys.argv[2], sys.argv[3])
    elif cmd == 'login' and len(sys.argv) == 4:
        login(sys.argv[2], sys.argv[3])
    elif cmd == 'handshake_offer' and len(sys.argv) == 3:
        handshake_offer(sys.argv[2])
    elif cmd == 'handshake_poll':
        consume = True
        if len(sys.argv) == 3 and sys.argv[2].lower() == 'keep':
            consume = False
        handshake_poll(consume=consume)
    elif cmd == 'handshake_accept' and len(sys.argv) == 3:
        handshake_accept(sys.argv[2])
    elif cmd == 'send' and len(sys.argv) >= 4:
        recipient = sys.argv[2]
        message = ' '.join(sys.argv[3:])
        encrypt_and_send(recipient, message)
    elif cmd == 'inbox':
        inbox()
    else:
        usage()<|MERGE_RESOLUTION|>--- conflicted
+++ resolved
@@ -34,19 +34,6 @@
 # Divine Flare banner
 DIVINE_FLARE = "🔥 Divine Flare engaged"
 
-<<<<<<< HEAD
-# Align with server presets so the client can understand fallback notes.
-SCRYPT_PRESETS = [
-    {'n': 2 ** 18, 'r': 8, 'p': 1, 'length': 64},
-    {'n': 2 ** 17, 'r': 8, 'p': 1, 'length': 64},
-    {'n': 2 ** 16, 'r': 8, 'p': 1, 'length': 64},
-    {'n': 2 ** 15, 'r': 8, 'p': 1, 'length': 64},
-    {'n': 2 ** 14, 'r': 8, 'p': 1, 'length': 64},
-]
-DEFAULT_SCRYPT_PARAMS = SCRYPT_PRESETS[0]
-
-=======
->>>>>>> de63e3e7
 # Local session state (in-memory for demo)
 LOCAL = {
     'username': None,
@@ -60,12 +47,7 @@
     'peer_chat_keys': {},    # peer username -> bytes
 }
 
-<<<<<<< HEAD
-def scrypt_derive(password: bytes, salt: bytes, n: int = DEFAULT_SCRYPT_PARAMS['n'], r: int = DEFAULT_SCRYPT_PARAMS['r'],
-                  p: int = DEFAULT_SCRYPT_PARAMS['p'], length: int = DEFAULT_SCRYPT_PARAMS['length']) -> bytes:
-=======
 def scrypt_derive(password: bytes, salt: bytes, n: int = 2 ** 18, r: int = 8, p: int = 1, length: int = 64) -> bytes:
->>>>>>> de63e3e7
     return hashlib.scrypt(password=password, salt=salt, n=n, r=r, p=p, dklen=length)
 
 
@@ -109,12 +91,6 @@
         return None
 
     print(f"{DIVINE_FLARE} Registered {username}. Server salt (base64): {j.get('salt')}")
-<<<<<<< HEAD
-    params = j.get('params')
-    if params and params != DEFAULT_SCRYPT_PARAMS:
-        print(f"{DIVINE_FLARE} Server adjusted scrypt params to n={params['n']}, r={params['r']}, p={params['p']} to respect memory limits.")
-=======
->>>>>>> de63e3e7
     return j
 
 
@@ -142,36 +118,6 @@
     if not os.path.exists(salt_file):
         print(f"{DIVINE_FLARE} Salt file {salt_file} not found. Run register_save_salt first to capture the server salt.")
         return False
-<<<<<<< HEAD
-    with open(salt_file, 'rb') as fh:
-        salt = fh.read()
-
-    params_path = f"scrypt_{username}.json"
-    params_from_server = j.get('params')
-    if isinstance(params_from_server, dict):
-        scrypt_params = params_from_server
-        try:
-            with open(params_path, 'w', encoding='utf-8') as fh:
-                json.dump(scrypt_params, fh)
-        except OSError as exc:
-            print(f"{DIVINE_FLARE} Warning: could not persist scrypt parameters to {params_path}: {exc}")
-    elif params_from_server is not None:
-        print(f"{DIVINE_FLARE} Warning: unexpected params payload from server, falling back to local copy.")
-        if os.path.exists(params_path):
-            with open(params_path, 'r', encoding='utf-8') as fh:
-                scrypt_params = json.load(fh)
-        else:
-            scrypt_params = DEFAULT_SCRYPT_PARAMS
-    elif os.path.exists(params_path):
-        with open(params_path, 'r', encoding='utf-8') as fh:
-            scrypt_params = json.load(fh)
-    else:
-        # fallback to defaults if server omitted params
-        scrypt_params = DEFAULT_SCRYPT_PARAMS
-
-    if scrypt_params != DEFAULT_SCRYPT_PARAMS:
-        print(f"{DIVINE_FLARE} Using scrypt params n={scrypt_params['n']}, r={scrypt_params['r']}, p={scrypt_params['p']} as provided by the server.")
-=======
     salt = open(salt_file, 'rb').read()
 
     params_path = f"scrypt_{username}.json"
@@ -181,7 +127,6 @@
     else:
         # fallback to server defaults
         scrypt_params = {'n': 2 ** 18, 'r': 8, 'p': 1, 'length': 64}
->>>>>>> de63e3e7
 
     k_client = scrypt_derive(password.encode(), salt, **scrypt_params)
 
@@ -226,19 +171,11 @@
 
 def encrypt_and_send(recipient: str, plaintext: str):
     if not ensure_logged_in():
-<<<<<<< HEAD
         return
     chat_secret = LOCAL['peer_chat_keys'].get(recipient)
     if not chat_secret:
         print(f"{DIVINE_FLARE} No chat key for {recipient}. Run handshake_offer and have them accept.")
         return
-=======
-        return
-    chat_secret = LOCAL['peer_chat_keys'].get(recipient)
-    if not chat_secret:
-        print(f"{DIVINE_FLARE} No chat key for {recipient}. Run handshake_offer and have them accept.")
-        return
->>>>>>> de63e3e7
     hkdf = HKDF(algorithm=hashes.SHA256(), length=32, salt=None,
                info=b'chimera-aead-' + recipient.encode())
     aead_key = hkdf.derive(chat_secret)
